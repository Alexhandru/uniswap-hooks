--- conflicted
+++ resolved
@@ -10,10 +10,6 @@
 // External imports
 import {Pool} from "v4-core/src/libraries/Pool.sol";
 import {Hooks} from "v4-core/src/libraries/Hooks.sol";
-<<<<<<< HEAD
-import {SafeCast} from "v4-core/src/libraries/SafeCast.sol";
-=======
->>>>>>> a5462230
 import {StateLibrary} from "v4-core/src/libraries/StateLibrary.sol";
 import {IPoolManager} from "v4-core/src/interfaces/IPoolManager.sol";
 import {BalanceDelta} from "v4-core/src/types/BalanceDelta.sol";
@@ -23,11 +19,8 @@
 import {Slot0} from "v4-core/src/types/Slot0.sol";
 import {Currency} from "v4-core/src/types/Currency.sol";
 import {SwapParams} from "v4-core/src/types/PoolOperation.sol";
-<<<<<<< HEAD
-=======
 import {SafeCast} from "openzeppelin/utils/math/SafeCast.sol";
 
->>>>>>> a5462230
 /**
  * @dev Sandwich-resistant hook, based on
  * https://github.com/cairoeth/sandwich-resistant-hook/blob/master/src/srHook.sol[this]
@@ -54,16 +47,11 @@
  *
  * _Available since v1.1.0_
  */
-
 contract AntiSandwichHook is BaseDynamicAfterFee {
     using Pool for *;
     using StateLibrary for IPoolManager;
     using CurrencySettler for Currency;
-<<<<<<< HEAD
-    using SafeCast for uint256;
-=======
     using SafeCast for *;
->>>>>>> a5462230
 
     /// @dev Represents a checkpoint of the pool state at the beginning of a block.
     struct Checkpoint {
@@ -100,45 +88,6 @@
         uint48 currentBlock = _getBlockNumber();
 
         // update the top-of-block `slot0` if new block
-<<<<<<< HEAD
-        if (_lastCheckpoint.blockNumber != _getBlockNumber()) {
-            _lastCheckpoint.state.slot0 = Slot0.wrap(poolManager.extsload(StateLibrary._getPoolStateSlot(poolId)));
-
-            _lastCheckpoint.blockNumber = _getBlockNumber();
-
-            // iterate over ticks
-            (, int24 tickAfter,,) = poolManager.getSlot0(poolId);
-
-            if (tickAfter > _lastCheckpoint.state.slot0.tick()) {
-                for (int24 tick = _lastCheckpoint.state.slot0.tick(); tick < tickAfter; tick += key.tickSpacing) {
-                    (
-                        uint128 liquidityGross,
-                        int128 liquidityNet,
-                        uint256 feeGrowthOutside0X128,
-                        uint256 feeGrowthOutside1X128
-                    ) = poolManager.getTickInfo(poolId, tick);
-
-                    _lastCheckpoint.state.ticks[tick].liquidityGross = liquidityGross;
-                    _lastCheckpoint.state.ticks[tick].liquidityNet = liquidityNet;
-                    _lastCheckpoint.state.ticks[tick].feeGrowthOutside0X128 = feeGrowthOutside0X128;
-                    _lastCheckpoint.state.ticks[tick].feeGrowthOutside1X128 = feeGrowthOutside1X128;
-                }
-            } else {
-                for (int24 tick = _lastCheckpoint.state.slot0.tick(); tick > tickAfter; tick -= key.tickSpacing) {
-                    (
-                        uint128 liquidityGross,
-                        int128 liquidityNet,
-                        uint256 feeGrowthOutside0X128,
-                        uint256 feeGrowthOutside1X128
-                    ) = poolManager.getTickInfo(poolId, tick);
-
-                    _lastCheckpoint.state.ticks[tick].liquidityGross = liquidityGross;
-                    _lastCheckpoint.state.ticks[tick].liquidityNet = liquidityNet;
-                    _lastCheckpoint.state.ticks[tick].feeGrowthOutside0X128 = feeGrowthOutside0X128;
-                    _lastCheckpoint.state.ticks[tick].feeGrowthOutside1X128 = feeGrowthOutside1X128;
-                }
-            }
-=======
         if (_lastCheckpoint.blockNumber != currentBlock) {
             _lastCheckpoint.state.slot0 = Slot0.wrap(poolManager.extsload(StateLibrary._getPoolStateSlot(poolId)));
             _lastCheckpoint.blockNumber = currentBlock;
@@ -158,7 +107,6 @@
                 ) = poolManager.getTickInfo(poolId, tick);
             }
 
->>>>>>> a5462230
             (_lastCheckpoint.state.feeGrowthGlobal0X128, _lastCheckpoint.state.feeGrowthGlobal1X128) =
                 poolManager.getFeeGrowthGlobals(poolId);
             _lastCheckpoint.state.liquidity = poolManager.getLiquidity(poolId);
@@ -184,11 +132,7 @@
         SwapParams calldata params,
         BalanceDelta delta,
         bytes calldata hookData
-<<<<<<< HEAD
-    ) internal override returns (bytes4, int128) {
-=======
     ) internal virtual override returns (bytes4, int128) {
->>>>>>> a5462230
         if (!_applyTargetOutput) {
             return (this.afterSwap.selector, 0);
         }
@@ -198,19 +142,6 @@
 
         Currency unspecified = (params.amountSpecified < 0 == params.zeroForOne) ? (key.currency1) : (key.currency0);
         bool exactInput = params.amountSpecified < 0;
-<<<<<<< HEAD
-
-        if (!exactInput && _targetOutput > uint256(uint128(unspecifiedAmount))) {
-            // In this case, the swapper has a fixed output and `_targetOutput` is greater than the input amount.
-            // In order to protect against the sandwich attack, we increase the input amount to `_targetOutput`.
-            uint256 payAmount = _targetOutput - uint256(uint128(unspecifiedAmount));
-
-            unspecified.take(poolManager, address(this), payAmount, true);
-
-            _afterSwapHandler(key, params, delta, _targetOutput, payAmount);
-
-            return (this.afterSwap.selector, int128(uint128(payAmount)));
-=======
 
         if (!exactInput && _targetOutput > unspecifiedAmount.toUint256()) {
             // In this case, the swapper has a fixed output and `_targetOutput` is greater than the input amount.
@@ -222,7 +153,6 @@
             _afterSwapHandler(key, params, delta, _targetOutput, payAmount);
 
             return (this.afterSwap.selector, payAmount.toInt256().toInt128());
->>>>>>> a5462230
         }
 
         return super._afterSwap(sender, key, params, delta, hookData);
@@ -280,11 +210,7 @@
 
         if (target < 0) target = -target;
 
-<<<<<<< HEAD
-        targetOutput = uint256(uint128(target));
-=======
         targetOutput = target.toUint256();
->>>>>>> a5462230
         applyTargetOutput = true;
     }
 
